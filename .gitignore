# Half Suit Online Card Game - .gitignore

# =============================================================================
# PYTHON BACKEND
# =============================================================================

# Byte-compiled / optimized / DLL files
__pycache__/
*.py[cod]
*$py.class

# C extensions
*.so

# Distribution / packaging
.Python
build/
develop-eggs/
dist/
downloads/
eggs/
.eggs/
lib/
lib64/
parts/
sdist/
var/
wheels/
*.egg-info/
.installed.cfg
*.egg
MANIFEST

# PyInstaller
#  Usually these files are written by a python script from a template
#  before PyInstaller builds the exe, so as to inject date/other infos into it.
*.manifest
*.spec

# Installer logs
pip-log.txt
pip-delete-this-directory.txt

# Unit test / coverage reports
htmlcov/
.tox/
.coverage
.coverage.*
.cache
nosetests.xml
coverage.xml
*.cover
.hypothesis/
.pytest_cache/

# Translations
*.mo
*.pot

# Django stuff:
*.log
local_settings.py
db.sqlite3

# Flask stuff:
instance/
.webassets-cache

# Scrapy stuff:
.scrapy

# Sphinx documentation
docs/_build/

# PyBuilder
target/

# Jupyter Notebook
.ipynb_checkpoints

# pyenv
.python-version

# celery beat schedule file
celerybeat-schedule

# SageMath parsed files
*.sage.py

# Environments
.env
.venv
env/
venv/
ENV/
env.bak/
venv.bak/

# Spyder project settings
.spyderproject
.spyproject

# Rope project settings
.ropeproject

# mkdocs documentation
/site

# mypy
.mypy_cache/
.dmypy.json
dmypy.json

# Pyre type checker
.pyre/

# =============================================================================
# NODE.JS / REACT FRONTEND
# =============================================================================

# Dependencies
node_modules/
npm-debug.log*
yarn-debug.log*
yarn-error.log*
lerna-debug.log*

# Runtime data
pids
*.pid
*.seed
*.pid.lock

# Coverage directory used by tools like istanbul
coverage/
*.lcov

# nyc test coverage
.nyc_output

# Grunt intermediate storage (https://gruntjs.com/creating-plugins#storing-task-files)
.grunt

# Bower dependency directory (https://bower.io/)
bower_components

# node-waf configuration
.lock-wscript

# Compiled binary addons (https://nodejs.org/api/addons.html)
build/Release

# Dependency directories
jspm_packages/

# TypeScript v1 declaration files
typings/

# TypeScript cache
*.tsbuildinfo

# Optional npm cache directory
.npm

# Optional eslint cache
.eslintcache

# Optional REPL history
.node_repl_history

# Output of 'npm pack'
*.tgz

# Yarn Integrity file
.yarn-integrity

# parcel-bundler cache (https://parceljs.org/)
.cache
.parcel-cache

# Next.js build output
.next

# Nuxt.js build / generate output
.nuxt
dist

# Gatsby files
.cache/
public

# Storybook build outputs
.out
.storybook-out

# Temporary folders
tmp/
temp/

# React / Vite build outputs
frontend/dist/
frontend/build/

# =============================================================================
# DOCKER
# =============================================================================

# Docker
.dockerignore
Dockerfile.*
!Dockerfile
docker-compose.override.yml

# =============================================================================
# DATABASES
# =============================================================================

# SQLite
*.sqlite
*.sqlite3
*.db

# PostgreSQL
*.sql
*.dump

# Redis
dump.rdb

# =============================================================================
# LOGS
# =============================================================================

# Log files
logs/
*.log
npm-debug.log*
yarn-debug.log*
yarn-error.log*
lerna-debug.log*

# =============================================================================
# OPERATING SYSTEMS
# =============================================================================

# macOS
.DS_Store
.AppleDouble
.LSOverride

# Icon must end with two \r
Icon

# Thumbnails
._*

# Files that might appear in the root of a volume
.DocumentRevisions-V100
.fseventsd
.Spotlight-V100
.TemporaryItems
.Trashes
.VolumeIcon.icns
.com.apple.timemachine.donotpresent

# Directories potentially created on remote AFP share
.AppleDB
.AppleDesktop
Network Trash Folder
Temporary Items
.apdisk

# Windows
Thumbs.db
ehthumbs.db
Desktop.ini
$RECYCLE.BIN/
*.cab
*.msi
*.msm
*.msp
*.lnk

# Linux
*~

# =============================================================================
# EDITORS & IDEs
# =============================================================================

# VSCode
.vscode/
!.vscode/settings.json
!.vscode/tasks.json
!.vscode/launch.json
!.vscode/extensions.json

# JetBrains IDEs
.idea/
*.swp
*.swo
*~

# Vim
*.swp
*.swo
*.swn
*.tmp

# Emacs
*~
\#*\#
/.emacs.desktop
/.emacs.desktop.lock
*.elc
auto-save-list
tramp
.\#*

# Sublime Text
*.tmlanguage.cache
*.tmPreferences.cache
*.stTheme.cache
*.sublime-workspace
*.sublime-project

# =============================================================================
# GAME SPECIFIC
# =============================================================================

# Game logs and saves
game_logs/
game_saves/
*.save

# Test outputs
test_results/
test_reports/

# Development uploads
uploads/
user_uploads/

# =============================================================================
# DEPLOYMENT
# =============================================================================

# Deployment configs
.railway/
.render/
.vercel/
.netlify/

# SSL certificates
*.pem
*.key
*.crt

# =============================================================================
# MISC
# =============================================================================

# Backup files
*.bak
*.backup
*.orig

# Archives
*.zip
*.tar.gz
*.rar

# Temporary files
*.tmp
*.temp

<<<<<<< HEAD
# Nixos
.direnv
.envrc
shell.nix
=======
# Nix
shell.nix
.envrc
.direnv
>>>>>>> e3f5eb5a
<|MERGE_RESOLUTION|>--- conflicted
+++ resolved
@@ -374,14 +374,7 @@
 *.tmp
 *.temp
 
-<<<<<<< HEAD
 # Nixos
 .direnv
 .envrc
-shell.nix
-=======
-# Nix
-shell.nix
-.envrc
-.direnv
->>>>>>> e3f5eb5a
+shell.nix